--- conflicted
+++ resolved
@@ -17,7 +17,6 @@
 import qualified Hedgehog.Range               as Range
 import           Language.PlutusCore
 import           Language.PlutusCore.Constant
-import           Language.PlutusCore.MkPlc    (mkIterTyApp)
 import           Language.PlutusCore.Pretty
 import           Normalization.Type
 import           PlutusPrelude
@@ -107,12 +106,8 @@
     , testsType typeFiles
     , testsNormalizeType typeNormalizeFiles
     , testsType typeErrorFiles
-<<<<<<< HEAD
     , test_Pretty
-=======
-    , test_PrettyReadable
     , test_typeNormalization
->>>>>>> b72f9c9f
     , test_typecheck
     , test_constant
     , test_evaluateCk
@@ -169,23 +164,6 @@
     = testGroup "golden rewrite tests"
     . fmap (asGolden (format $ debugPrettyConfigPlcClassic defPrettyConfigPlcOptions))
 
-<<<<<<< HEAD
-integer2 :: Type tyname ()
-integer2 = TyApp () (TyBuiltin () TyInteger) (TyInt () 2)
-
-getAppAppLamLam :: MonadQuote m => m (Type TyNameWithKind ())
-getAppAppLamLam = do
-    x <- liftQuote $ TyNameWithKind <$> freshTyName ((), Type ()) "x"
-    y <- liftQuote $ TyNameWithKind <$> freshTyName ((), Type ()) "y"
-    pure $ mkIterTyApp ()
-        (TyLam () x (Type ()) (TyLam () y (Type ()) $ TyVar () y))
-        [integer2, integer2]
-
-testLam :: Bool
-testLam = runQuote (getAppAppLamLam >>= normalizeTypeAny) == Normalized integer2
-
-=======
->>>>>>> b72f9c9f
 testEqTerm :: Bool
 testEqTerm =
     let
@@ -266,10 +244,6 @@
     [ fmt "(program 0.1.0 [(builtin addInteger) x y])" @?= Right "(program 0.1.0\n  [ [ (builtin addInteger) x ] y ]\n)"
     , fmt "(program 0.1.0 doesn't)" @?= Right "(program 0.1.0\n  doesn't\n)"
     , fmt "{- program " @?= Left (ParseErrorE (LexErr "Error in nested comment at line 1, column 12"))
-<<<<<<< HEAD
-    , testLam @?= True
-=======
->>>>>>> b72f9c9f
     , testRebindShadowedVariable @?= True
     , testRebindCapturedVariable @?= True
     , testEqTerm @?= True
