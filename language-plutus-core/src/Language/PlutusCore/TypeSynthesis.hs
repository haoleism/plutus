{-# LANGUAGE MonadComprehensions #-}
{-# LANGUAGE OverloadedStrings   #-}

module Language.PlutusCore.TypeSynthesis ( typecheckProgram
                                         , typecheckTerm
                                         , kindCheck
                                         , normalizeType
                                         , runTypeCheckM
                                         , TypeCheckM
                                         , TypeError (..)
                                         , TypeCheckCfg (..)
                                         ) where

import           Control.Monad.Except
import           Control.Monad.Reader
import           Control.Monad.State.Class
<<<<<<< HEAD
import           Control.Monad.Trans.State                     hiding (get, modify)
import qualified Data.IntMap.Strict                            as IM
import qualified Data.Map                                      as M
=======
import           Control.Monad.Trans.State          hiding (get, modify)
import qualified Data.IntMap                        as IM
>>>>>>> 224f446b
import           Language.PlutusCore.Clone
import           Language.PlutusCore.Constant.Typed (typeOfBuiltinName)
import           Language.PlutusCore.Error
<<<<<<< HEAD
import           Language.PlutusCore.Lexer.Type                hiding (name)
=======
import           Language.PlutusCore.Lexer.Type     hiding (name)
>>>>>>> 224f446b
import           Language.PlutusCore.Name
import           Language.PlutusCore.Pretty         (prettyPlcDefString)
import           Language.PlutusCore.Quote
import           Language.PlutusCore.Renamer        (annotateType)
import           Language.PlutusCore.Type
import           Language.PlutusCore.TypeSynthesis.Elimination
import           Lens.Micro
import           PlutusPrelude

newtype TypeConfig = TypeConfig
    { _typeConfigNormalize :: Bool  -- ^ Whether we normalize type annotations
    }

type TypeSt = IM.IntMap (NormalizedType TyNameWithKind ())

data TypeCheckSt = TypeCheckSt
    { _uniqueLookup :: TypeSt
    , _gas          :: Natural
    }

data TypeCheckCfg = TypeCheckCfg
    { _cfgGas       :: Natural  -- ^ Gas to be provided to the typechecker
    , _cfgNormalize :: Bool     -- ^ Whether we should normalize type annotations
    }

-- | The type checking monad contains the 'BuiltinTable' and it lets us throw
-- 'TypeError's.
type TypeCheckM a = StateT TypeCheckSt (ReaderT TypeConfig (ExceptT (TypeError a) Quote))

uniqueLookup :: Lens' TypeCheckSt TypeSt
uniqueLookup f s = fmap (\x -> s { _uniqueLookup = x }) (f (_uniqueLookup s))

gas :: Lens' TypeCheckSt Natural
gas f s = fmap (\x -> s { _gas = x }) (f (_gas s))

sizeToType :: Kind ()
sizeToType = KindArrow () (Size ()) (Type ())

kindOfBuiltinType :: TypeBuiltin -> Kind ()
kindOfBuiltinType TyInteger    = sizeToType
kindOfBuiltinType TyByteString = sizeToType
kindOfBuiltinType TySize       = sizeToType

isType :: Kind a -> Bool
isType Type{} = True
isType _      = False

-- | Type-check a program, returning a normalized type.
typecheckProgram :: (MonadError (Error a) m, MonadQuote m)
                 => TypeCheckCfg
                 -> Program TyNameWithKind NameWithType a
                 -> m (NormalizedType TyNameWithKind ())
typecheckProgram cfg (Program _ _ t) = typecheckTerm cfg t

-- | Type-check a term, returning a normalized type.
typecheckTerm :: (MonadError (Error a) m, MonadQuote m)
              => TypeCheckCfg
              -> Term TyNameWithKind NameWithType a
              -> m (NormalizedType TyNameWithKind ())
typecheckTerm cfg t = convertErrors asError $ runTypeCheckM cfg (typeOf t)

-- | Kind-check a PLC type.
kindCheck :: (MonadError (Error a) m, MonadQuote m)
          => TypeCheckCfg
          -> Type TyNameWithKind a
          -> m (Kind ())
kindCheck cfg t = convertErrors asError $ runTypeCheckM cfg (kindOf t)

-- | Run the type checker with a default context.
runTypeCheckM :: TypeCheckCfg
              -> TypeCheckM a b
              -> ExceptT (TypeError a) Quote b
runTypeCheckM (TypeCheckCfg i n) tc =
    runReaderT (evalStateT tc (TypeCheckSt mempty i)) (TypeConfig n)

typeCheckStep :: TypeCheckM a ()
typeCheckStep = do
    (TypeCheckSt _ i) <- get
    if i == 0
        then throwError OutOfGas
        else modify (over gas (subtract 1))

-- | Extract kind information from a type.
kindOf :: Type TyNameWithKind a -> TypeCheckM a (Kind ())
kindOf TyInt{} = pure (Size ())
kindOf (TyFun x ty' ty'') = do
    k <- kindOf ty'
    k' <- kindOf ty''
    if isType k && isType k'
        then pure (Type ())
        else
            if isType k
                then throwError (KindMismatch x (void ty'') k' (Type ()))
                else throwError (KindMismatch x (void ty') k (Type ()))
kindOf (TyForall x _ _ ty) = do
    k <- kindOf ty
    if isType k
        then pure (Type ())
        else throwError (KindMismatch x (void ty) (Type ()) k)
kindOf (TyLam _ _ k ty) =
    [ KindArrow () (void k) k' | k' <- kindOf ty ]
kindOf (TyVar _ (TyNameWithKind (TyName (Name (_, k) _ _)))) = pure (void k)
kindOf (TyBuiltin _ b) = pure $ kindOfBuiltinType b
kindOf (TyFix x _ ty) = do
    k <- kindOf ty
    if isType k
        then pure (Type ())
        else throwError (KindMismatch x (void ty) (Type ()) k)
kindOf (TyApp x ty ty') = do
    k <- kindOf ty
    case k of
        KindArrow _ k' k'' -> do
            k''' <- kindOf ty'
            typeCheckStep
            if k' == k'''
                then pure k''
                else throwError (KindMismatch x (void ty') k'' k''')
        _ -> throwError (KindMismatch x (void ty') (KindArrow () (Type ()) (Type ())) k)

intApp :: Type a () -> Natural -> Type a ()
intApp ty n = TyApp () ty (TyInt () n)

integerType :: Natural -> NormalizedType a ()
integerType = NormalizedType . intApp (TyBuiltin () TyInteger)

bsType :: Natural -> NormalizedType a ()
bsType = NormalizedType . intApp (TyBuiltin () TyByteString)

sizeType :: Natural -> NormalizedType a ()
sizeType = NormalizedType . intApp (TyBuiltin () TySize)

dummyUnique :: Unique
dummyUnique = Unique 0

dummyTyName :: TyNameWithKind ()
dummyTyName = TyNameWithKind (TyName (Name ((), Type ()) "*" dummyUnique))

dummyKind :: Kind ()
dummyKind = Type ()

dummyType :: Type TyNameWithKind ()
dummyType = TyVar () dummyTyName

-- This works using type environments to handle substitutions efficiently. We
-- keep a type environment which holds all substitutions which should be in
-- scope at any given momeny. After any lookups, we clone the looked-up type in
-- order to maintain global uniqueness.
--
-- This is all tracked in a state monad, and we simply delete any substitutions
-- once they go out of scope; this is permissible since 'Unique's are globally
-- unique and so we will not delete the wrong thing.
--
-- | Synthesize the type of a term, returning a normalized type.
typeOf :: Term TyNameWithKind NameWithType a -> TypeCheckM a (NormalizedType TyNameWithKind ())
typeOf (Var _ (NameWithType (Name (_, ty) _ _))) = normalizeTypeOpt $ void ty
typeOf (LamAbs _ _ ty t)                         =
    TyFun () <<$>> normalizeTypeOpt (void ty) <<*>> typeOf t
typeOf (Error x ty)                              = do
    k <- kindOf ty
    case k of
        Type{} -> normalizeType (void ty)
        _      -> throwError (KindMismatch x (void ty) (Type ()) k)
typeOf (TyAbs _ n k t)                           = TyForall () (void n) (void k) <<$>> typeOf t
typeOf (Constant _ (BuiltinName _ name))         = do
    tyOfName <- liftQuote $ typeOfBuiltinName name
    case annotateType tyOfName of
        Left  err         -> error $ "Internal error: " ++ prettyPlcDefString err
        Right annTyOfName -> pure $ NormalizedType annTyOfName
typeOf (Constant _ (BuiltinInt _ n _))           = pure (integerType n)
typeOf (Constant _ (BuiltinBS _ n _))            = pure (bsType n)
typeOf (Constant _ (BuiltinSize _ n))            = pure (sizeType n)
typeOf (Apply x fun arg) = do
    nFunTy <- typeOf fun
    case getNormalizedType nFunTy of
        TyFun _ inTy outTy -> do
            nArgTy <- typeOf arg
            typeCheckStep
            if inTy == getNormalizedType nArgTy
                then pure $ NormalizedType outTy -- subpart of a normalized type, so normalized
                else throwError (TypeMismatch x (void arg) inTy nArgTy)
        _ -> throwError (TypeMismatch x (void fun) (TyFun () dummyType dummyType) nFunTy)
typeOf (TyInst x body ty) = do
    nBodyTy <- typeOf body
    case getNormalizedType nBodyTy of
        TyForall _ n k absTy -> do
            nTy <- normalizeTypeOpt $ void ty
            k' <- kindOf ty
            typeCheckStep
            if k == k'
                then normalizeTypeBinder n nTy absTy
                else throwError (KindMismatch x (void ty) k k')
        _ -> throwError (TypeMismatch x (void body) (TyForall () dummyTyName dummyKind dummyType) nBodyTy)
typeOf (Unwrap x m) = do
    q <- getNormalizedType <$> typeOf m
    (alpha, s) <- extractFix q
    k <- kindOf (q $> x)
    if isType k then do
        -- This is normalized because q is normalized and hence s must be as
        -- well.
        typeCheckStep
        normalizeTypeBinder alpha (NormalizedType $ TyFix () alpha s) s
    else
        throwError (KindMismatch x q (Type ()) k)
typeOf (Wrap x n ty t) = do
    nTy <- normalizeType $ void ty
    nTermTy <- typeOf t
    typeCheckStep
    nTermTy' <- normalizeTypeBinder (void n) (TyFix () (void n) <$> nTy) $ getNormalizedType nTy
    if nTermTy == nTermTy'
        then pure $ TyFix () (void n) <$> nTy
        else throwError (TypeMismatch x (void t) (getNormalizedType nTermTy') nTermTy)

normalizeTypeBinder :: TyNameWithKind ()
                    -> NormalizedType TyNameWithKind ()
                    -> Type TyNameWithKind ()
                    -> TypeCheckM a (NormalizedType TyNameWithKind ())
normalizeTypeBinder n ty ty' = do
    let u = extractUnique n
    tyEnvAssign u ty
    normalizeType ty' <* tyEnvDelete u

extractUnique :: TyNameWithKind a -> Unique
extractUnique = nameUnique . unTyName . unTyNameWithKind

-- This works because names are globally unique
tyEnvDelete :: MonadState TypeCheckSt m
            => Unique
            -> m ()
tyEnvDelete (Unique i) = modify (over uniqueLookup (IM.delete i))

tyEnvAssign :: MonadState TypeCheckSt m
            => Unique
            -> NormalizedType TyNameWithKind ()
            -> m ()
tyEnvAssign (Unique i) ty = modify (over uniqueLookup (IM.insert i ty))

normalizeTypeOpt :: Type TyNameWithKind () -> TypeCheckM a (NormalizedType TyNameWithKind ())
normalizeTypeOpt ty = do
    typeConfig <- ask
    if _typeConfigNormalize typeConfig
        then normalizeType ty
        else pure $ NormalizedType ty

-- | Normalize a 'Type'.
normalizeType :: Type TyNameWithKind () -> TypeCheckM a (NormalizedType TyNameWithKind ())
normalizeType (TyForall x tn k ty) = TyForall x tn k <<$>> normalizeType ty
normalizeType (TyFix x tn ty)      = TyFix x tn <<$>> normalizeType ty
normalizeType (TyFun x ty ty')     = TyFun x <<$>> normalizeType ty <<*>> normalizeType ty'
normalizeType (TyLam x tn k ty)    = TyLam x tn k <<$>> normalizeType ty
normalizeType (TyApp x fun arg)    = do
    nFun <- normalizeType fun
    nArg <- normalizeType arg
    case getNormalizedType nFun of
        TyLam _ name _ body -> normalizeTypeBinder name nArg body
        _                   -> pure $ TyApp x <$> nFun <*> nArg
normalizeType ty@(TyVar _ (TyNameWithKind (TyName (Name _ _ u)))) = do
    (TypeCheckSt st _) <- get
    case IM.lookup (unUnique u) st of
        Just ty' -> traverse cloneType ty'
        Nothing  -> pure $ NormalizedType ty

normalizeType ty@TyInt{}     = pure $ NormalizedType ty
normalizeType ty@TyBuiltin{} = pure $ NormalizedType ty<|MERGE_RESOLUTION|>--- conflicted
+++ resolved
@@ -14,26 +14,15 @@
 import           Control.Monad.Except
 import           Control.Monad.Reader
 import           Control.Monad.State.Class
-<<<<<<< HEAD
 import           Control.Monad.Trans.State                     hiding (get, modify)
-import qualified Data.IntMap.Strict                            as IM
-import qualified Data.Map                                      as M
-=======
-import           Control.Monad.Trans.State          hiding (get, modify)
-import qualified Data.IntMap                        as IM
->>>>>>> 224f446b
+import qualified Data.IntMap                                   as IM
 import           Language.PlutusCore.Clone
-import           Language.PlutusCore.Constant.Typed (typeOfBuiltinName)
+import           Language.PlutusCore.Constant.Typed            (typeOfBuiltinName)
 import           Language.PlutusCore.Error
-<<<<<<< HEAD
-import           Language.PlutusCore.Lexer.Type                hiding (name)
-=======
-import           Language.PlutusCore.Lexer.Type     hiding (name)
->>>>>>> 224f446b
 import           Language.PlutusCore.Name
-import           Language.PlutusCore.Pretty         (prettyPlcDefString)
+import           Language.PlutusCore.Pretty                    (prettyPlcDefString)
 import           Language.PlutusCore.Quote
-import           Language.PlutusCore.Renamer        (annotateType)
+import           Language.PlutusCore.Renamer                   (annotateType)
 import           Language.PlutusCore.Type
 import           Language.PlutusCore.TypeSynthesis.Elimination
 import           Lens.Micro
