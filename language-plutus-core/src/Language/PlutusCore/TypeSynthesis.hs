{-# LANGUAGE FlexibleContexts    #-}
{-# LANGUAGE MonadComprehensions #-}
{-# LANGUAGE OverloadedStrings   #-}

module Language.PlutusCore.TypeSynthesis ( typecheckProgram
                                         , typecheckTerm
                                         , kindCheck
                                         , tyReduce
                                         , runTypeCheckM
                                         , TypeCheckM
                                         , BuiltinTable (..)
                                         , TypeError (..)
                                         ) where

import           Control.Monad.Except
import           Control.Monad.Reader
import           Control.Monad.State.Class
import           Control.Monad.Trans.State      hiding (get, modify)
import qualified Data.IntMap                    as IM
import qualified Data.Map                       as M
import           Language.PlutusCore.Clone
import           Language.PlutusCore.Error
import           Language.PlutusCore.Lexer.Type
import           Language.PlutusCore.Name
import           Language.PlutusCore.Normalize
import           Language.PlutusCore.Quote
import           Language.PlutusCore.Type
import           PlutusPrelude

-- | A builtin table contains the kinds of builtin types and the types of
-- builtin names.
data BuiltinTable = BuiltinTable (M.Map TypeBuiltin (Kind ())) (M.Map BuiltinName (NormalizedType TyNameWithKind ()))

type TypeSt = IM.IntMap (NormalizedType TyNameWithKind ())

-- | The type checking monad contains the 'BuiltinTable' and it lets us throw
-- 'TypeError's.
type TypeCheckM a = StateT (TypeSt, Natural) (ReaderT (Bool, BuiltinTable) (ExceptT (TypeError a) Quote))

isType :: Kind a -> Bool
isType Type{} = True
isType _      = False

-- | Create a new 'Type' for an integer operation.
intop :: (MonadQuote m) => m (NormalizedType TyNameWithKind ())
intop = do
    nam <- newTyName (Size ())
    let ity = TyApp () (TyBuiltin () TyInteger) (TyVar () nam)
        fty = TyFun () ity (TyFun () ity ity)
    pure $ NormalizedType $ TyForall () nam (Size ()) fty

-- | Create a new 'Type' for an integer relation
intRel :: (MonadQuote m)  => m (NormalizedType TyNameWithKind ())
intRel = NormalizedType <$> builtinRel TyInteger

bsRel :: (MonadQuote m) => m (NormalizedType TyNameWithKind ())
bsRel = NormalizedType <$> builtinRel TyByteString

-- | Create a dummy 'TyName'
newTyName :: (MonadQuote m) => Kind () -> m (TyNameWithKind ())
newTyName k = do
    u <- nameUnique . unTyName <$> liftQuote (freshTyName () "a")
    pure $ TyNameWithKind (TyName (Name ((), k) "a" u))

unit :: MonadQuote m => m (Type TyNameWithKind ())
unit =
    [ TyForall () nam (Type ()) (TyFun () (TyVar () nam) (TyVar () nam)) | nam <- newTyName (Type ()) ]

boolean :: MonadQuote m => m (Type TyNameWithKind ())
boolean = do
    nam <- newTyName (Type ())
    (u, u') <- (,) <$> unit <*> unit
    let var = TyVar () nam
        unitVar = TyFun () u var
        unitVar' = TyFun () u' var
    pure $ TyForall () nam (Type ()) (TyFun () unitVar (TyFun () unitVar' var))

builtinRel :: (MonadQuote m) => TypeBuiltin -> m (Type TyNameWithKind ())
builtinRel bi = do
    nam <- newTyName (Size ())
    b <- boolean
    let ity = TyApp () (TyBuiltin () bi) (TyVar () nam)
        fty = TyFun () ity (TyFun () ity b)
    pure $ TyForall () nam (Size ()) fty

txHash :: NormalizedType TyNameWithKind ()
txHash = NormalizedType $ TyApp () (TyBuiltin () TyByteString) (TyInt () 256)

defaultTable :: (MonadQuote m) => m BuiltinTable
defaultTable = do

    let tyTable = M.fromList [ (TyByteString, KindArrow () (Size ()) (Type ()))
                             , (TySize, Size ())
                             , (TyInteger, KindArrow () (Size ()) (Type ()))
                             ]
        intTypes = [ AddInteger, SubtractInteger, MultiplyInteger, DivideInteger, RemainderInteger ]
        intRelTypes = [ LessThanInteger, LessThanEqInteger, GreaterThanInteger, GreaterThanEqInteger, EqInteger ]

    is <- repeatM (length intTypes) intop
    irs <- repeatM (length intRelTypes) intRel
    bsRelType <- bsRel

    let f = M.fromList .* zip
        termTable = f intTypes is <> f intRelTypes irs <> f [TxHash, EqByteString] [txHash, bsRelType]

    pure $ BuiltinTable tyTable termTable

-- | Type-check a PLC program, returning a normalized type.
typecheckProgram :: (MonadError (Error a) m, MonadQuote m)
                 => Natural
                 -> Bool
                 -> Program TyNameWithKind NameWithType a
                 -> m (NormalizedType TyNameWithKind ())
typecheckProgram n norm (Program _ _ t) = typecheckTerm n norm t

-- | Type-check a PLC term, returning a normalized type.
typecheckTerm :: (MonadError (Error a) m, MonadQuote m)
              => Natural
              -> Bool
              -> Term TyNameWithKind NameWithType a
              -> m (NormalizedType TyNameWithKind ())
typecheckTerm n norm t = convertErrors asError $ runTypeCheckM n norm (typeOf t)

-- | Kind-check a PLC type.
kindCheck :: (MonadError (Error a) m, MonadQuote m)
          => Natural
          -> Bool
          -> Type TyNameWithKind a
          -> m (Kind ())
kindCheck n norm t = convertErrors asError $ runTypeCheckM n norm (kindOf t)

-- | Run the type checker with a default context.
runTypeCheckM :: Natural -- ^ Amount of gas to provide typechecker
              -> Bool -- ^ Whether to normalize types
              -> TypeCheckM a b
              -> ExceptT (TypeError a) Quote b
runTypeCheckM i n tc = do
    table <- defaultTable
    runReaderT (evalStateT tc (mempty, i)) (n, table)

typeCheckStep :: TypeCheckM a ()
typeCheckStep = do
    (_, i) <- get
    if i == 0
        then throwError OutOfGas
        else modify (second (subtract 1))

-- | Extract kind information from a type.
kindOf :: Type TyNameWithKind a -> TypeCheckM a (Kind ())
kindOf TyInt{} = pure (Size ())
kindOf (TyFun x ty' ty'') = do
    k <- kindOf ty'
    k' <- kindOf ty''
    if isType k && isType k'
        then pure (Type ())
        else
            if isType k
                then throwError (KindMismatch x (void ty'') k' (Type ()))
                else throwError (KindMismatch x (void ty') k (Type ()))
kindOf (TyForall x _ _ ty) = do
    k <- kindOf ty
    if isType k
        then pure (Type ())
        else throwError (KindMismatch x (void ty) (Type ()) k)
kindOf (TyLam _ _ k ty) =
    [ KindArrow () (void k) k' | k' <- kindOf ty ]
kindOf (TyVar _ (TyNameWithKind (TyName (Name (_, k) _ _)))) = pure (void k)
kindOf (TyBuiltin _ b) = do
    (_, BuiltinTable tyst _) <- ask
    case M.lookup b tyst of
        Just k -> pure k
        _      -> throwError InternalError
kindOf (TyFix x _ ty) = do
    k <- kindOf ty
    if isType k
        then pure (Type ())
        else throwError (KindMismatch x (void ty) (Type ()) k)
kindOf (TyApp x ty ty') = do
    k <- kindOf ty
    case k of
        KindArrow _ k' k'' -> do
            k''' <- kindOf ty'
            typeCheckStep
            if k' == k'''
                then pure k''
                else throwError (KindMismatch x (void ty') k'' k''')
        _ -> throwError (KindMismatch x (void ty') (KindArrow () (Type ()) (Type ())) k)

intApp :: Type a () -> Natural -> Type a ()
intApp ty n = TyApp () ty (TyInt () n)

integerType :: Natural -> NormalizedType a ()
integerType = NormalizedType . intApp (TyBuiltin () TyInteger)

bsType :: Natural -> NormalizedType a ()
bsType = NormalizedType . intApp (TyBuiltin () TyByteString)

sizeType :: Natural -> NormalizedType a ()
sizeType = NormalizedType . intApp (TyBuiltin () TySize)

dummyUnique :: Unique
dummyUnique = Unique 0

dummyTyName :: TyNameWithKind ()
dummyTyName = TyNameWithKind (TyName (Name ((), Type ()) "*" dummyUnique))

dummyKind :: Kind ()
dummyKind = Type ()

dummyType :: Type TyNameWithKind ()
dummyType = TyVar () dummyTyName

-- | Extract type of a term. The resulting type is normalized.
typeOf :: Term TyNameWithKind NameWithType a -> TypeCheckM a (NormalizedType TyNameWithKind ())
typeOf (Var _ (NameWithType (Name (_, ty) _ _))) = do
    (norm, _) <- ask
    maybeRed norm (void ty)
typeOf (LamAbs _ _ ty t)                         = do
    (norm, _) <- ask
    (NormalizedType ty') <- maybeRed norm (void ty)
    NormalizedType <$> (TyFun () ty' <$> (getNormalizedType <$> typeOf t))
typeOf (Error x ty)                              = do
    k <- kindOf ty
    case k of
        Type{} -> pure (void $ NormalizedType ty)
        _      -> throwError (KindMismatch x (void ty) (Type ()) k)
typeOf (TyAbs _ n k t)                           = NormalizedType <$> (TyForall () (void n) (void k) <$> (getNormalizedType <$> typeOf t))
typeOf (Constant _ (BuiltinName _ n)) = do
    (_, BuiltinTable _ st) <- ask
    case M.lookup n st of
        Just k -> pure k
        _      -> throwError InternalError
typeOf (Constant _ (BuiltinInt _ n _))           = pure (integerType n)
typeOf (Constant _ (BuiltinBS _ n _))            = pure (bsType n)
typeOf (Constant _ (BuiltinSize _ n))            = pure (sizeType n)
typeOf (Apply x fun arg) = do
    nFunTy@(NormalizedType funTy) <- typeOf fun
    case funTy of
        TyFun _ inTy outTy -> do
            nArgTy@(NormalizedType argTy) <- typeOf arg
            typeCheckStep
            if inTy == argTy
                then pure $ NormalizedType outTy -- subpart of a normalized type, so normalized
                else throwError (TypeMismatch x (void arg) inTy nArgTy)
        _ -> throwError (TypeMismatch x (void fun) (TyFun () dummyType dummyType) nFunTy)
typeOf (TyInst x body ty) = do
    nBodyTy@(NormalizedType bodyTy) <- typeOf body
    case bodyTy of
        TyForall _ n k absTy -> do
            k' <- kindOf ty
            typeCheckStep
            if k == k'
                then do
                    tyEnvAssign (extractUnique n) (void $ NormalizedType ty)
                    tyReduce absTy
                else throwError (KindMismatch x (void ty) k k')
        _ -> throwError (TypeMismatch x (void body) (TyForall () dummyTyName dummyKind dummyType) nBodyTy)
typeOf (Unwrap x body) = do
    nBodyTy@(NormalizedType bodyTy) <- typeOf body
    case bodyTy of
        TyFix _ n fixTy -> do
            tyEnvAssign (extractUnique n) nBodyTy
            tyReduce fixTy
        _             -> throwError (TypeMismatch x (void body) (TyFix () dummyTyName dummyType) nBodyTy)
typeOf (Wrap x n ty body) = do
    nBodyTy <- typeOf body
    tyEnvAssign (extractUnique n) (NormalizedType $ TyFix () (void n) (void ty))
    typeCheckStep
    red <- tyReduce (void ty)
    if red == nBodyTy
        then pure $ NormalizedType (TyFix () (void n) (void ty))
        else throwError (TypeMismatch x (void body) (getNormalizedType red) nBodyTy)

extractUnique :: TyNameWithKind a -> Unique
extractUnique = nameUnique . unTyName . unTyNameWithKind

tyEnvAssign :: MonadState (TypeSt, Natural) m
            => Unique
            -> NormalizedType TyNameWithKind ()
            -> m ()
tyEnvAssign (Unique i) ty = modify (first (IM.insert i ty))

isTyLam :: Type TyNameWithKind () -> Bool
isTyLam TyLam{} = True
isTyLam _       = False

<<<<<<< HEAD
maybeRed :: Bool -> Type TyNameWithKind () -> TypeCheckM a (NormalizedType TyNameWithKind ())
maybeRed True  = tyReduce
maybeRed False = pure . NormalizedType
=======
-- This function is necessary because type reductions do *not* traverse 'TyFix'
-- but context rewrites must traverse *all* constructors.
rewriteCtx :: Type TyNameWithKind () -> TypeCheckM a (Type TyNameWithKind ())
rewriteCtx (TyApp x ty ty')     = TyApp x <$> rewriteCtx ty <*> rewriteCtx ty'
rewriteCtx (TyFun x ty ty')     = TyFun x <$> rewriteCtx ty <*> rewriteCtx ty'
rewriteCtx (TyFix x tn ty')     = TyFix x tn <$> rewriteCtx ty'
rewriteCtx (TyLam x tn k ty)    = TyLam x tn k <$> rewriteCtx ty
rewriteCtx (TyForall x tn k ty) = TyForall x tn k <$> rewriteCtx ty
rewriteCtx ty@TyInt{}           = pure ty
rewriteCtx ty@TyBuiltin{}       = pure ty
rewriteCtx ty@(TyVar _ (TyNameWithKind (TyName (Name _ _ u)))) = do
    (st, _) <- get
    case IM.lookup (unUnique u) st of
        Just ty'@(NormalizedType TyVar{}) -> cloneType =<< rewriteCtx (getNormalizedType ty')
        Just ty'                          -> cloneType (getNormalizedType ty')
        Nothing                           -> pure ty
>>>>>>> 8f2836c2

-- | Reduce any redexes inside a type.
tyReduce :: Type TyNameWithKind () -> TypeCheckM a (NormalizedType TyNameWithKind ())
tyReduce (TyApp _ (TyLam _ (TyNameWithKind (TyName (Name _ _ u))) _ ty) ty') =
    tyEnvAssign u (NormalizedType (void ty')) *>
    tyReduce ty
tyReduce (TyForall x tn k ty)                                                = NormalizedType <$> (TyForall x tn k <$> (getNormalizedType <$> tyReduce ty))
tyReduce (TyFun x ty ty') | isTypeValue ty                                   = NormalizedType <$> (TyFun x <$> (getNormalizedType <$> tyReduce ty) <*> (getNormalizedType <$> tyReduce ty'))
                          | otherwise                                        = NormalizedType <$> (TyFun x <$> (getNormalizedType <$> tyReduce ty) <*> rewriteCtx ty')
tyReduce (TyLam x tn k ty)                                                   = NormalizedType <$> (TyLam x tn k <$> (getNormalizedType <$> tyReduce ty))
tyReduce (TyApp x ty ty') = do

    let modTy = if isTypeValue ty
        then fmap getNormalizedType . tyReduce
        else rewriteCtx

    tyRed <- getNormalizedType <$> tyReduce ty
    let preTy = TyApp x tyRed <$> modTy ty' -- FIXME: should such reductions happen one-at-a-time?

    if isTyLam tyRed
        then tyReduce =<< preTy
        else NormalizedType <$> preTy

tyReduce x                                                                   = NormalizedType <$> rewriteCtx x<|MERGE_RESOLUTION|>--- conflicted
+++ resolved
@@ -284,11 +284,10 @@
 isTyLam TyLam{} = True
 isTyLam _       = False
 
-<<<<<<< HEAD
 maybeRed :: Bool -> Type TyNameWithKind () -> TypeCheckM a (NormalizedType TyNameWithKind ())
 maybeRed True  = tyReduce
 maybeRed False = pure . NormalizedType
-=======
+
 -- This function is necessary because type reductions do *not* traverse 'TyFix'
 -- but context rewrites must traverse *all* constructors.
 rewriteCtx :: Type TyNameWithKind () -> TypeCheckM a (Type TyNameWithKind ())
@@ -305,7 +304,6 @@
         Just ty'@(NormalizedType TyVar{}) -> cloneType =<< rewriteCtx (getNormalizedType ty')
         Just ty'                          -> cloneType (getNormalizedType ty')
         Nothing                           -> pure ty
->>>>>>> 8f2836c2
 
 -- | Reduce any redexes inside a type.
 tyReduce :: Type TyNameWithKind () -> TypeCheckM a (NormalizedType TyNameWithKind ())
