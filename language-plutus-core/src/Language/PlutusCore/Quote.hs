{-# LANGUAGE ExplicitForAll             #-}
{-# LANGUAGE FlexibleContexts           #-}
{-# LANGUAGE GeneralizedNewtypeDeriving #-}
{-# LANGUAGE Rank2Types                 #-}

module Language.PlutusCore.Quote (
              runQuoteT
            , runQuote
            , mapInner
            , freshUnique
            , freshName
            , freshTyName
            , parseProgram
            , parseTerm
            , parseType
            , QuoteT
            , Quote
            ) where

import           Control.Monad.Except
import           Control.Monad.State
import qualified Data.ByteString.Lazy       as BSL
import           Data.Functor.Identity
import           Language.PlutusCore.Lexer  (AlexPosn)
import           Language.PlutusCore.Name
import           Language.PlutusCore.Parser (ParseError, parseST, parseTermST, parseTypeST)
import           Language.PlutusCore.Type
import           PlutusPrelude

-- | The state contains the "next" 'Unique' that should be used for a name
type FreshState = Unique

emptyFreshState :: FreshState
emptyFreshState = Unique 0

-- | The "quotation" monad transformer. This allows creation of fresh names and parsing.
newtype QuoteT m a = QuoteT { unQuoteT :: StateT FreshState m a }
    -- the MonadState constraint is handy, but it's useless outside since we don't export the state type
    deriving (Functor, Applicative, Monad, MonadTrans, MonadState FreshState)

-- | Run a quote from an empty identifier state. Note that the resulting term cannot necessarily
-- be safely combined with other terms - that should happen inside 'QuoteT'.
runQuoteT ::  (Monad m) => QuoteT m a -> m a
runQuoteT q = evalStateT (unQuoteT q) emptyFreshState

-- | A non-transformer version of 'QuoteT'.
type Quote a = QuoteT Identity a

-- | See 'runQuoteT'.
runQuote :: Quote a -> a
runQuote = runIdentity . runQuoteT

-- this is like a slightly restricted version of 'mapStateT' that doesn't reveal that it's a state monad
-- | Given a natural transformation on the internal monad, maps it over a 'QuoteT'. Useful for e.g. swapping
-- out inner error-handling monads.
mapInner :: (forall b. m b -> n b) -> QuoteT m a -> QuoteT n a
mapInner f = QuoteT . mapStateT f . unQuoteT

-- | Get a fresh 'Unique'.
freshUnique :: (Monad m) => QuoteT m Unique
freshUnique = do
    nextU <- get
    put $ Unique (unUnique nextU + 1)
    pure nextU

-- | Get a fresh 'Name', given the annotation an the name.
freshName :: (Monad m) => a -> BSL.ByteString -> QuoteT m (Name a)
freshName ann str = Name ann str <$> freshUnique

-- | Get a fresh 'TyName', given the annotation an the name.
freshTyName :: (Monad m) => a -> BSL.ByteString -> QuoteT m (TyName a)
freshTyName = fmap TyName .* freshName

mapParseRun :: (MonadError ParseError m) => StateT IdentifierState (Except ParseError) a -> QuoteT m a
-- we need to run the parser starting from our current next unique, then throw away the rest of the
-- parser state and get back the new next unique
<<<<<<< HEAD
parse str = mapInner (liftEither . runExcept) $ QuoteT $ StateT $ \nextU -> do
    (p, (_, _, u)) <- runStateT (parseST str) (identifierStateFrom nextU)
    pure (p, u)
=======
mapParseRun run = mapInner (liftEither . runExcept) $ QuoteT $ StateT $ \nextU -> do
    (p, (_, _, u)) <- runStateT run (identifierStateFrom nextU)
    pure $ (p, u)

-- | Parse a PLC program. The resulting program will have fresh names. The underlying monad must be capable
-- of handling any parse errors.
parseProgram :: (MonadError ParseError m) => BSL.ByteString -> QuoteT m (Program TyName Name AlexPosn)
parseProgram str = mapParseRun (parseST str)

-- | Parse a PLC term. The resulting program will have fresh names. The underlying monad must be capable
-- of handling any parse errors.
parseTerm :: (MonadError ParseError m) => BSL.ByteString -> QuoteT m (Term TyName Name AlexPosn)
parseTerm str = mapParseRun (parseTermST str)

-- | Parse a PLC type. The resulting program will have fresh names. The underlying monad must be capable
-- of handling any parse errors.
parseType :: (MonadError ParseError m) => BSL.ByteString -> QuoteT m (Type TyName AlexPosn)
parseType str = mapParseRun (parseTypeST str)
>>>>>>> fb24418b
<|MERGE_RESOLUTION|>--- conflicted
+++ resolved
@@ -74,14 +74,9 @@
 mapParseRun :: (MonadError ParseError m) => StateT IdentifierState (Except ParseError) a -> QuoteT m a
 -- we need to run the parser starting from our current next unique, then throw away the rest of the
 -- parser state and get back the new next unique
-<<<<<<< HEAD
-parse str = mapInner (liftEither . runExcept) $ QuoteT $ StateT $ \nextU -> do
-    (p, (_, _, u)) <- runStateT (parseST str) (identifierStateFrom nextU)
-    pure (p, u)
-=======
 mapParseRun run = mapInner (liftEither . runExcept) $ QuoteT $ StateT $ \nextU -> do
     (p, (_, _, u)) <- runStateT run (identifierStateFrom nextU)
-    pure $ (p, u)
+    pure (p, u)
 
 -- | Parse a PLC program. The resulting program will have fresh names. The underlying monad must be capable
 -- of handling any parse errors.
@@ -96,5 +91,4 @@
 -- | Parse a PLC type. The resulting program will have fresh names. The underlying monad must be capable
 -- of handling any parse errors.
 parseType :: (MonadError ParseError m) => BSL.ByteString -> QuoteT m (Type TyName AlexPosn)
-parseType str = mapParseRun (parseTypeST str)
->>>>>>> fb24418b
+parseType str = mapParseRun (parseTypeST str)