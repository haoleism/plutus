########################################################################
# default.nix -- The top-level nix build file for plutus.
#
# This file defines an attribute set of packages.
#
# It contains:
#
#   - pkgs -- the nixpkgs set that the build is based on.
#   - haskellPackages.* -- the package set based on stackage
#   - haskellPackages.ghc -- the compiler
#   - localPackages -- just local packages
#
#   - tests -- integration tests and linters suitable for running in a
#              sandboxed build environment
#
# Other files:
#   - shell.nix   - dev environment, used by nix-shell / nix run.
#   - release.nix - the Hydra jobset.
#   - lib.nix     - the localLib common functions.
#   - nix/*       - other nix code modules used by this file.
#
# See also:
#   - TODO: documentation links
#
########################################################################

let
  localLib = import ./lib.nix;
in
{ system ? builtins.currentSystem
, config ? {}  # The nixpkgs configuration file

# Use a pinned version nixpkgs.
, pkgs ? localLib.importPkgs { inherit system config; }

# Disable running of tests for all local packages.
, forceDontCheck ? false

# Enable profiling for all haskell packages.
# Profiling slows down performance by 50% so we don't enable it by default.
, enableProfiling ? false

# Enable separation of build/check derivations.
, enableSplitCheck ? true

# Keeps the debug information for all haskell packages.
, enableDebugging ? false

# Build (but don't run) benchmarks for all local packages.
, enableBenchmarks ? true

# Overrides all nix derivations to add build timing information in
# their build output.
, enablePhaseMetrics ? true

# Overrides all nix derivations to add haddock hydra output.
, enableHaddockHydra ? true

# Disables optimization in the build for all local packages.
, fasterBuild ? false

}:

with pkgs.lib;

let
  src = localLib.cleanSourceHaskell ./.;
  # This is the stackage LTS plus overrides, plus the plutus
  # packages.
  haskellPackages = pkgs.callPackage localLib.iohkNix.haskellPackages {
    inherit forceDontCheck enableProfiling enablePhaseMetrics enableHaddockHydra
      enableBenchmarks fasterBuild enableDebugging enableSplitCheck;
      pkgsGenerated = ./pkgs;
      filter = localLib.isPlutus;
      requiredOverlay = ./nix/overlays/required.nix;
<<<<<<< HEAD
  };
  playgroundGhc = pkgs.haskell.packages.ghc822.ghcWithPackages (ps: [
    haskellPackages.plutus-playground-server
    haskellPackages.plutus-use-cases
  ]);
  packages = self: ({
=======
      ghc = pkgs.haskell.compiler.ghc843;
  };
  playgroundGhc = pkgs.haskell.packages.ghc843.ghcWithPackages (ps: [
    haskellPackages.plutus-playground-server
    haskellPackages.plutus-use-cases
  ]);
  #purescriptNixpkgs = import (localLib.iohkNix.fetchNixpkgs ./plutus-playground/plutus-playground-client/nixpkgs-src.json) {};
  packages = self: ( rec {
>>>>>>> d9592751
    inherit pkgs;
    inherit haskellPackages;

    localPackages = localLib.getPackages {
      inherit (self) haskellPackages; filter = localLib.isPlutus;
    };
    tests = {
      shellcheck = pkgs.callPackage localLib.iohkNix.tests.shellcheck { inherit src; };
      hlint = pkgs.callPackage localLib.iohkNix.tests.hlint {
        inherit src;
        # TODO: when plutus-ir passes hlint, remove this.
        projects = localLib.remove "plutus-ir" localLib.plutusPkgList;
      };
      stylishHaskell = pkgs.callPackage localLib.iohkNix.tests.stylishHaskell {
        inherit (self.haskellPackages) stylish-haskell;
          inherit src;
      };
    };
    plutus-server-invoker = pkgs.stdenv.mkDerivation {
                          name = "plutus-server-invoker";
                          unpackPhase = "true";
                          buildInputs = [ playgroundGhc haskellPackages.plutus-playground-server pkgs.makeWrapper ];
                          buildPhase = ''
                                     # We need to provide the ghc interpreter (hint) with the location of the ghc lib dir and the package db
                                     mkdir $out
                                     ln -s ${haskellPackages.plutus-playground-server}/bin/plutus-playground-server $out/plutus-playground-server
<<<<<<< HEAD
                                     wrapProgram $out/plutus-playground-server --set GHC_LIB_DIR "${playgroundGhc}/lib/ghc-8.2.2" --set GHC_PACKAGE_PATH "${playgroundGhc}/lib/ghc-8.2.2/package.conf.d"
                          '';
                          installPhase = "echo nothing to install";
        };

=======
                                     wrapProgram $out/plutus-playground-server --set GHC_LIB_DIR "${playgroundGhc}/lib/ghc-8.4.3" --set GHC_PACKAGE_PATH "${playgroundGhc}/lib/ghc-8.4.3/package.conf.d"
                          '';
                          installPhase = "echo nothing to install";
        };
    plutus-playground-purescript = pkgs.stdenv.mkDerivation {
        name = "plutus-playground-purescript";
        unpackPhase = "true";
        buildInputs = [ haskellPackages.plutus-playground-server ];
        buildPhase = ''
        mkdir $out
        ${haskellPackages.plutus-playground-server}/bin/plutus-playground-server psgenerator $out
        '';
        installPhase = "echo nothing to install";
    };
>>>>>>> d9592751
    plutus-core-spec = pkgs.callPackage ./plutus-core-spec {};
    plutus-playground-client = pkgs.callPackage ./plutus-playground/plutus-playground-client { pkgs = purescriptNixpkgs; psSrc = plutus-playground-purescript; };
    inherit (pkgs) stack2nix;
    purescriptNixpkgs = import (builtins.fetchTarball 
      { url = "https://github.com/NixOS/nixpkgs/archive/889d618f16ef2fc3110e1a8a6b2014109ae49e41.tar.gz"; 
        sha256 = "14jqmpp3nkn8rk310mws1a3fhq72b0wnn5dnc1qcykva4pkc5fda"; 
        name = "purescriptNixpkgs";
      }) {};
  });

in
  # The top-level package set
  pkgs.lib.makeScope pkgs.newScope packages<|MERGE_RESOLUTION|>--- conflicted
+++ resolved
@@ -73,14 +73,6 @@
       pkgsGenerated = ./pkgs;
       filter = localLib.isPlutus;
       requiredOverlay = ./nix/overlays/required.nix;
-<<<<<<< HEAD
-  };
-  playgroundGhc = pkgs.haskell.packages.ghc822.ghcWithPackages (ps: [
-    haskellPackages.plutus-playground-server
-    haskellPackages.plutus-use-cases
-  ]);
-  packages = self: ({
-=======
       ghc = pkgs.haskell.compiler.ghc843;
   };
   playgroundGhc = pkgs.haskell.packages.ghc843.ghcWithPackages (ps: [
@@ -89,7 +81,6 @@
   ]);
   #purescriptNixpkgs = import (localLib.iohkNix.fetchNixpkgs ./plutus-playground/plutus-playground-client/nixpkgs-src.json) {};
   packages = self: ( rec {
->>>>>>> d9592751
     inherit pkgs;
     inherit haskellPackages;
 
@@ -116,13 +107,6 @@
                                      # We need to provide the ghc interpreter (hint) with the location of the ghc lib dir and the package db
                                      mkdir $out
                                      ln -s ${haskellPackages.plutus-playground-server}/bin/plutus-playground-server $out/plutus-playground-server
-<<<<<<< HEAD
-                                     wrapProgram $out/plutus-playground-server --set GHC_LIB_DIR "${playgroundGhc}/lib/ghc-8.2.2" --set GHC_PACKAGE_PATH "${playgroundGhc}/lib/ghc-8.2.2/package.conf.d"
-                          '';
-                          installPhase = "echo nothing to install";
-        };
-
-=======
                                      wrapProgram $out/plutus-playground-server --set GHC_LIB_DIR "${playgroundGhc}/lib/ghc-8.4.3" --set GHC_PACKAGE_PATH "${playgroundGhc}/lib/ghc-8.4.3/package.conf.d"
                           '';
                           installPhase = "echo nothing to install";
@@ -137,7 +121,6 @@
         '';
         installPhase = "echo nothing to install";
     };
->>>>>>> d9592751
     plutus-core-spec = pkgs.callPackage ./plutus-core-spec {};
     plutus-playground-client = pkgs.callPackage ./plutus-playground/plutus-playground-client { pkgs = purescriptNixpkgs; psSrc = plutus-playground-purescript; };
     inherit (pkgs) stack2nix;
@@ -150,4 +133,4 @@
 
 in
   # The top-level package set
-  pkgs.lib.makeScope pkgs.newScope packages+  p