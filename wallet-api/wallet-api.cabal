--- conflicted
+++ resolved
@@ -86,12 +86,9 @@
         servant-client -any,
         servant-server -any,
         stm -any,
-<<<<<<< HEAD
         swagger2 -any,
         template-haskell -any,
         text -any,
-=======
->>>>>>> 3eb12e4a
         text -any,
         transformers -any,
         recursion-schemes -any,
